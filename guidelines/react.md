<<<<<<< HEAD
- [React guidelines and best practices](#react-guidelines-and-best-practices)
  - [Naming and file conventions](#naming-and-file-conventions)
    - [Components should use `.jsx` or `.tsx` file extension](#components-should-use-jsx-or-tsx-file-extension)
    - [Custom hooks should use `.js` or `.ts` file extension](#custom-hooks-should-use-js-or-ts-file-extension)
    - [Component file names and component Names Should Use PascalCase](#component-file-names-and-component-names-should-use-pascalcase)
    - [Custom hooks files names and hook names should use camelCase](#component-names-and-custom-hooks-should-be-the-same-as-the-file-names)
    - [Component names and custom hooks should be the same as the file names](#component-names-and-custom-hooks-should-be-the-same-as-the-file-names)
    - [Component prop names should use camelcase](#component-prop-names-should-use-camelcase)
    - [Component variables, handlers, `usestate` state and setters should use camelCase](#component-variables-handlers-usestate-state-and-setters-should-use-camelcase)
  - [Code Standards](#code-standards)
    - [Single component or hook per file](#single-component-or-hook-per-file)
    - [Prefer functional to class components](#prefer-functional-to-class-components)
    - [Export components using named export](#export-components-using-named-export)
    - [Always destructure props](#always-destructure-props)
    - [Avoid using DOM or predefined component prop names for different purposes](#avoid-using-dom-or-predefined-component-prop-names-for-different-purposes)
    - [Favor small, single-purpose components](#favor-small-single-purpose-components)
    - [Separate business logic from UI](#separate-business-logic-from-ui)
    - [Omit the value of the prop when it is explicitly `true`](#omit-the-value-of-the-prop-when-it-is-explicitly-true)
    - [Always use double quotes (") for JSX attributes](#always-use-double-quotes--for-jsx-attributes)
    - [Self-close components without children](#self-close-components-without-children)
    - [Don't extract components without purpose](#dont-extract-components-without-a-purpose)
    - [Prefer the logical `&&` operator for conditional rendering, but make sure the left operand is always boolean](#prefer-the-logical--operator-for-conditional-rendering-but-make-sure-the-left-operand-is-always-boolean)
    - [Avoid nested ternary operators](#avoid-nested-ternary-operators)
    - [Extract repetitive markup](#extract-repetitive-markup)
    - [Pass objects instead of primitives](#pass-objects-instead-of-primitives)
    - [Avoid spreading props](#avoid-spreading-props)
    - [Favor multiple smaller `useeffect` calls to a single big one](#favor-multiple-smaller-useeffect-calls-to-a-single-big-one)
    - [Follow the "Rules of Hooks"](#follow-the-rules-of-hooks)
    - [Pass all hook dependencies](#pass-all-hook-dependencies)
  - [React with Typescript](#react-with-typescript)
    - [Use the component name as a prefix followed by `Props` for all component interfaces](#use-the-component-name-as-a-prefix-followed-by-props-for-all-component-interfaces)
    - [Keep component props interface in the component file](#keep-component-props-interface-in-the-component-file)
  - [Testing](#testing)
    - [Follow the `Arrange Act Assert` test pattern](#follow-the-arrange-act-assert-test-pattern)
    - [Don't rely on snapshot tests](#dont-rely-on-snapshot-tests)

# React guidelines and best practices

## Naming and file conventions

### Components should use `.jsx` or `.tsx` file extension

```jsx
// ❌
UserCard.js, UserProfile.ts

// ✅ 
UserCard.jsx, UserProfile.tsx
```

> This preference can be enforced with an existing ESLint rule in your project: [react/jsx-filename-extension](https://github.com/jsx-eslint/eslint-plugin-react/blob/master/docs/rules/jsx-filename-extension.md)

### Custom Hooks should use `.js` or `.ts` file extension

```jsx
// ❌
useUserData.jsx, useFetch.tsx

// ✅ 
useUserData.js, useFetch.ts
```

### Component file names and component names should use pascalCase

```jsx
// ❌ Wrong use of camelCase and snake_case
profilePicture.jsx, Profile_Picture.tsx

// ✅ Using PascalCase
ProfilePicture.jsx, ProfilePicture.tsx
```

### Custom hooks files names and hook names should use camelCase

```jsx
// ❌ Wrong use of PascalCase and snake_case
UseUserData.js, use_user_data.js


// ✅ Using camelCase
useUserData.js, useLocalStorage.ts
```

### Component names and custom hooks should be the same as the file names

That way it becomes immediately clear to anyone looking at the file structure what components they can expect to find in which files.  It improves searchability within the codebase.
Promotes consistency and aids in debugging, as stack traces will reference the component name, which, if it matches the filename, makes tracing the source of errors more straightforward.

```jsx
// ❌ Avoid using different names for file and component/custom hook names

// UserProfile.jsx
const User = ({ user }) => {
  ...
}

// ✅ Use the same file and component names

// UserProfile.jsx
const UserProfile = ({ user }) => {
...
}
```

### Component prop names should use camelCase

```jsx
// ❌ Avoid using PascalCase or UPPERCASE
<UserProfile
  Name={user.name}
  AVATAR={user.avatar}
  has_connections={hasConnections}
/>

// ✅ Use camelCase
<UserProfile
  name={user.name}
  avatar={user.avatar}
  hasConnections={hasConnections}
/>
```

> This preference can be enforced with an existing ESLint rule in your project using the [camelcase](https://eslint.org/docs/latest/rules/camelcase) rule.

### Component variables, handlers, `usestate` state and setters should use camelCase

```jsx
// ❌ Avoid using PascalCase or UPPERCASE
const UserProfile = ({ user }) => {
  const [IsActive, SetIsActive] = useState(null);
  const AVATAR = user.avatar;
  
  const HandleUserActivation = () => {...}
  
  return (
    ...
  ) 
}

// ✅ Use camelCase
const UserProfile = ({ user }) => {
  const [isActive, setIsActive] = useState(null);
  const avatar = user.avatar;

  const handleUserActivation = () => {...}

  return (
    ...
  )
}
```

## Code standards

### Single component or hook per file

Following the rule of a single component or hook per file simplifies understanding, testing, and maintaining the code by isolating individual components or hooks, making them easier to manage.
That way, each file's purpose is clear and truly modular.

```jsx
// ❌ Multiple components in a single file

// Layout.jsx
import React from 'react';

const Header = () => <header>Header Content</header>;

const Footer = () => <footer>Footer Content</footer>;

export const Layout = ({ children }) => (
  <>
    <Header />
    {children}
    <Footer />
  </>
)

// ✅ Every component is in a separate file

// Header.jsx
export const Header = () => {
  return <header>Header Content</header>;
};

// Footer.jsx
export const Footer = () => {
  return <footer>Footer Content</footer>;
};

// Layout.jsx
export const Layout = ({ children }) => (
  <>
    <Header />
    {children}
    <Footer />
  </>
)
```

### Prefer functional to class components

Functional components are favored over class components due to their simplicity and the introduction of Hooks, which allow for using state and lifecycle features without classes.
They often result in cleaner, less verbose code and have advantages in performance due to reduced memory usage and better optimization potential.

```jsx
// ❌ Verbose class component
class Welcome extends React.Component {
  state = { name: 'John' };

  handleChange = (event) => {
    this.setState({ name: event.target.value });
  }

  render() {
    return (
      <div>
        <h1>Hello, {this.state.name}</h1>
        <input type="text" value={this.state.name} onChange={this.handleChange} />
      </div>
    );
  }
}

// ✅ Simple and clean functional component
const Welcome = () => {
  const [name, setName] = useState('John');

  return (
    <div>
      <h1>Hello, {name}</h1>
      <input type="text" value={name} onChange={e => setName(e.target.value)} />
    </div>
  );
}
```

> This preference can be enforced using the following ESLint plugin: [eslint-plugin-react-prefer-function-component](https://github.com/tatethurston/eslint-plugin-react-prefer-function-component)

### Export components using named export

Using named exports allows for explicit and consistent importing of components, which can make the code easier to follow. It also facilitates tree-shaking in modern bundlers, allowing for an efficient final bundle by potentially eliminating unused code.

```jsx
// ❌ Inconsistent component name

// UserProfile.js
const UserProfile = () => {
  // component code
}

export default UserProfile;

// In another file
import User from './UserProfile';

// ✅ Consistent name throughout the application

// UserProfile.js
export const UserProfile = () => {
  // component code
}

// In another file
import { UserProfile } from './UserProfile';

```

> This preference can be enforced using the [eslint-plugin-import](https://github.com/import-js/eslint-plugin-import) ESLint plugin and the [import/no-default-export](https://github.com/import-js/eslint-plugin-import/blob/main/docs/rules/no-default-export.md) rule.

### Always destructure props

Destructuring props in components enhances code readability by making it clear which properties are being used, reduces repetition by eliminating the need for the `props.` prefix, and simplifies the assignment of default values.
It allows for a neater and more intuitive way to extract multiple properties from the props object passed to a function. Additionally, destructuring can make the code cleaner and more maintainable by providing a clear view of the component's API surface at a glance.

```jsx
// ❌ Repetitive props and verbose assignment of default values
const Greeting = (props) => {
  const name = props.name || 'User';
  const role = props.role || 'Guest';

  return <h1>Hello, {name}! Your role is {role}.</h1>;
}

// ✅ Easy to grasp props with clean assignment of default values 
const Greeting = ({ name = 'User', role = 'Guest' }) => {
  return <h1>Hello, {name}! Your role is {role}.</h1>;
}

```

> This preference can be enforced with an existing ESLint rule in your project: [react/destructuring-assignment](https://github.com/jsx-eslint/eslint-plugin-react/blob/master/docs/rules/destructuring-assignment.md)

### Avoid using dom or predefined component prop names for different purposes

People expect props like style and className to mean one specific thing. Varying this API for a subset of your app makes the code less readable and less maintainable, and may cause bugs.

```jsx
// ❌ Avoid using DOM component prop names
<Header style="fancy" />
<Header className="fancy" />

// ✅ Use custom prop names
<MyComponent variant="fancy" />
```

### Favor small, single-purpose components

Writing small, single-purpose components enhances modularity, making the codebase easier to maintain and scale as it grows. It also improves reusability, allowing developers to mix and match components like building blocks to create new features with less code.
Small components facilitate easier testing and debugging since each component's functionality can be isolated and verified independently.

```jsx
// ❌ Large, multi-purpose component
const UserProfile = props => {
  // ... lots of other logic ...

  const handleFriendRequest = () => {
    // Friend request logic
  };

  return (
    <div>
      <h1>User Profile</h1>
      <img src={props.user.imageUrl} alt="user profile" />
      <p>Name: {props.user.name}</p>
      <p>Email: {props.user.email}</p>
      {/* ... lots more user details ... */}
      <button onClick={handleFriendRequest}>Add Friend</button>
      {/* ... maybe even more unrelated functionality */}
    </div>
  );
};

// ✅ Small, single-purpose components

// UseProfile.jsx
const UserProfile = ({ user }) => (
  <div>
    <h1>User Profile</h1>
    <ProfileImage imageUrl={user.imageUrl} />
    <ProfileDetails name={user.name} email={user.email} />
    <AddFriendButton onAddFriend={() => console.log('Add friend clicked')} />
  </div>
);

// ProfileImage.jsx
const ProfileImage = ({ imageUrl }) => <img src={imageUrl} alt="user profile" />;

// ProfileDetails.jsx
const ProfileDetails = ({ name, email }) => (
  <div>
    <p>Name: {name}</p>
    <p>Email: {email}</p>
  </div>
);

// AddFriendButton.jsx
const AddFriendButton = ({ onAddFriend }) => (
  <button onClick={onAddFriend}>Add Friend</button>
);
```

### Separate business logic from ui

React components often encapsulate both UI and business logic, which is appropriate for UI-related behavior but can lead to issues when handling domain-specific operations like API calls and user input validation.
To manage these operations more efficiently and keep components clean, it's beneficial to extract such logic into custom hooks. Custom hooks integrate smoothly with a component's lifecycle and help in keeping component code focused on the UI by abstracting complex operations.
They also enable components to receive only the necessary data in the needed format, streamlining the interaction with other hooks and external APIs.

```jsx
// ❌ Logic mixed with component
const UserProfile = ({ userId }) => {
  const [user, setUser] = useState(null);

  useEffect(() => {
    // Mixing data fetching logic with component logic
    fetch(`https://api.example.com/users/${userId}`)
      .then((response) => response.json())
      .then((data) => setUser(data))
      .catch((error) => console.error(error));
  }, [userId]);

  // ... UI rendering with user data ...

  return user ? <div>{user.name}</div> : <div>Loading...</div>;
}


// ✅ Logic separated from the UI using custom hook

// useUserData.jsx
const useUserData = (userId) => {
  const [user, setUser] = useState(null);

  useEffect(() => {
    // Extracted data fetching logic
    fetch(`https://api.example.com/users/${userId}`)
      .then((response) => response.json())
      .then((data) => {
        setUser(data)
        setLoading()
      })
      .catch((error) => console.error(error));
  }, [userId]);

  return user;
}

// UserProfile.jsx
const UserProfile = ({ userId }) => {
  const user = useUserData(userId);

  // ... UI rendering with user data ...

  return user ? <div>{user.name}</div> : <div>Loading...</div>;
}

```

### Omit the value of the prop when it is explicitly `true`

Omitting the value of a prop when it's true simplifies the JSX markup, making it more concise, as the mere presence of the prop name indicates a true value. This shorthand mirrors the convention in HTML where boolean attributes can be written without a value.
It also helps in reducing boilerplate code, allowing developers to write cleaner and more declarative components.

```jsx
// ❌ Verbose way of setting the prop value to true
<Video autoplay={true} />

// ✅ The more clear shorthand syntax
<Video autoplay />
```

> This preference can be enforced with an existing ESLint rule in your project using the [react/jsx-boolean-value](https://github.com/jsx-eslint/eslint-plugin-react/blob/master/docs/rules/jsx-boolean-value.md) rule.

### Always use double quotes (") for JSX attributes

Regular HTML attributes also typically use double quotes instead of single, so JSX attributes mirror this convention.

```jsx
// ❌ Avoid using single quotes
<User name='John' />

// ✅ Use double quotes
<User name="John" />
```

> This preference can be enforced with an existing ESLint rule in your project using the [@stylistic](https://eslint.style) plugin and the [@stylistic/js/jsx-quotes](https://eslint.style/rules/js/jsx-quotes) rule.
> If you use ESLint v8.52.0 or lower, use [jsx-quotes](https://eslint.org/docs/latest/rules/jsx-quotes)

### Self-close components without children

Self-closing components without children in JSX lead to cleaner code.
It also aligns with HTML syntax for void elements, offering a visual cue for the component's role as a standalone entity without the need for additional closing tags.

```jsx
// ❌ Avoid using non-self-closing component syntax
<UserProfile user={user}></UserProfile>

// ✅ Self-close components without children
<UserProfile user={user} />
```

> This preference can be enforced with an existing ESLint rule in your project using the [react/self-closing-comp](https://github.com/jsx-eslint/eslint-plugin-react/blob/master/docs/rules/self-closing-comp.md) rule.

### Don't extract components without a purpose

Extracting components without a clear purpose can lead to unnecessary abstraction, making the codebase more difficult to navigate and understand due to excessive componentization.
It can also negatively impact performance if the overhead of component creation doesn't provide a tangible benefit like reusability or separation of concerns.

```jsx

// ❌ Unnecessary component extraction without a clear purpose
const UserName = ({ name }) => <span>{name}</span>;

const UserProfile = ({ user }) => (
  <div>
    <h1>User Profile for <UserName name={user.name} /></h1> {/* Unnecessary wrapping */}
    <p>Email: {user.email}</p>
    <p>Location: {user.location}</p>
  </div>
);

// ✅ Direct usage without unnecessary component 
const UserProfile = ({ user }) => (
  <div>
    <h1>User Profile for <span>{user.name}</span></h1> {/* Directly using the span */}
    <p>Email: {user.email}</p>
    <p>Location: {user.location}</p>
  </div>
);
```

### Prefer the logical `&&` operator for conditional rendering, but make sure the left operand is always boolean

Using the logical `&&` operator for conditional rendering allows components to render only if a certain condition is true.
However, ensuring the left operand is boolean is essential, as non-boolean values (like objects or arrays) can be mistakenly rendered if they are truthy, leading to potential bugs or unexpected UI outputs.

```jsx
// ❌ Non-boolean feft operand can lead to unexpected outputs
const UserGreetings = ({ user }) => {
  const userDetails = user && {
    // ...some user details
  };

  return (
    <div>
      {userDetails && <p>Welcome, {user.name}!</p>} {/* This might render the userDetails object if it's truthy */}
      {userDetails && <p>Email: {user.email}</p>}
    </div>
  );
};

// ✅ Make sure the left operand is converted to boolean
const UserGreetings = ({ user }) => {
  const isLoggedIn = !!user; // Convert user existence to a boolean

  return (
    <div>
      {isLoggedIn && <p>Welcome, {user.name}!</p>} {/* Safe conditional rendering */}
      {isLoggedIn && <p>Email: {user.email}</p>}
    </div>
  );
};

```

### Avoid nested ternary operators

Nested ternary operators can make code extremely difficult to read and understand, leading to a maintenance challenge where deciphering the conditional logic becomes as complex as writing it.
Overusing ternary nesting can also lead to errors as it becomes easier to lose track of the conditions and the corresponding outcomes, which undermines the benefits of using this concise syntax for simple conditional rendering or assignment.
In these cases, it's better to separate the conditional logic.

```jsx
// ❌ Nested ternary operator
const WelcomeMessage = ({ user, isLoggedIn }) => (
  <div>
    {isLoggedIn ? user ? <h1>Welcome back, {user.name}!</h1> : <h1>Welcome, guest!</h1> : null}
  </div>
);

// ✅ Separated conditional logic
const WelcomeMessage = ({ user, isLoggedIn }) => {
  let message;

  if (isLoggedIn) {
    message = user ? <h1>Welcome back, {user.name}!</h1> : <h1>Welcome, guest!</h1>;
  } else {
    message = null;
  }

  return <div>{message}</div>;
};
```

> This preference can be enforced with an existing ESLint rule in your project using the [no-nested-ternary](https://eslint.org/docs/latest/rules/no-nested-ternary) rule.

### Extract repetitive markup

Extracting repetitive markup into a separate, reusable component helps to keep the code DRY (Don't Repeat Yourself), which simplifies updates and maintenance. It also enhances the readability of the codebase and can make it easier to manage and identify patterns or errors in the markup.
It's better to create a separate component and if needed, use a configurator object. This way we only define the markup once, and we change it in a single place.

```jsx
// ❌ Repetative markup
const Filters = () => {
  const handleFilterClick = (genre) => {...};

  return (
    <>
      <p>Book Genres</p>
      <ul>
        <li>
          <div onClick={() => handleFilterClick("filterFiction")}>
            Fiction
          </div>
        </li>
        <li>
          <div onClick={() => handleFilterClick("filterClassics")}>
            Classics
          </div>
        </li>
      </ul>
    </>
  );
}

// ✅ Extracted configuration and component
const FilterGenre = ({ genre, onFilterClick }) => (
  <div onClick={() => onFilterClick(genre.identifier)}>
    {genre.name}
  </div>
)

const Filters = () => {
  const handleFilterClick = (genre) => {...};
  
  return (
    <>
      <p>Book Genres</p>
      <ul>
        {GENRES.map((genre) => (
          <li>
            <FilterGenre genre={genre} onFilterClick={handleFilterClick} />
          </li>
        ))}
      </ul>
    </>
  );
}

const GENRES = [
  {
    identifier: "filterFiction",
    name: 'Fiction',
  },
  {
    identifier: "filterClassics",
    name: 'Classics',
  }
]
```

### Pass objects instead of primitives

Passing objects instead of primitives as props can encapsulate multiple related values into a single prop, reducing the overall number of props passed to a component and simplifying the component's API. This can make component usage and prop management more straightforward,
as related values are grouped together, making the data flow easier to trace and understand. Additionally, it can improve component reusability and refactoring by treating prop values as structured data, which can adapt better to changes in the component's implementation or usage.

```jsx
// ❌ Passsing every user value as a separate prop
<UserProfile
  name={user.name}
  email={user.email}
  biography={user.bio}
  avatarUrl={user.avatarUrl}
/>

// ✅ Passing a single prop with all user info
<UserProfile user={user}/>
```

### Avoid spreading props

Spreading props in React can lead to unexpected behavior if components receive props that they shouldn't, such as invalid HTML attributes, wrong or modified handlers and data, making the code harder to debug and potentially causing security vulnerabilities.
It also hides which props are being used, reducing the readability of the component and making it more difficult for future developers to understand which props are required or optional.

```jsx
// ❌ It's unclear what the article props are and open to wrong props passed
<Article category={category} author={author} {...article} />


// ✅ All props are visible
<Article
  author={author}
  category={category}
  title={article.title}
  url={article.url}
  content={article.content}
/>
```

> This preference can be enforced with an existing ESLint rule in your project using the [react/jsx-props-no-spreading](https://github.com/jsx-eslint/eslint-plugin-react/blob/master/docs/rules/jsx-props-no-spreading.md) rule.

### Favor multiple smaller `useeffect` calls to a single big one

Using multiple smaller `useEffect` calls allows you to isolate different side effects that do not depend on each other, leading to better organization and separation of concerns.
It also makes your component logic easier to follow and debug, as each effect is responsible for a specific behavior or set of related behaviors.
Additionally, it can improve performance, as React can optimize re-running effects only when specific related props or state have changed, rather than re-running a larger effect with broader dependencies.

```jsx
// ❌ useEffect with multiple responsibilities
const UserProfile = ({ userId }) => {
  const [user, setUser] = useState(null);

  useEffect(() => {
    // Fetch user data
    fetchUserById(userId).then(setUser);

    // Set up subscriptions or event listeners
    const handleResize = () => {
      // Handle the resize event
    };
    window.addEventListener('resize', handleResize);

    // Cleanup function for effect
    return () => window.removeEventListener('resize', handleResize);
  }, [userId]); // Runs for both user fetching and resize events, which is not optimal

  // ... component logic ...

  return (
    // ... JSX ...
  );
};

// ✅ separate useEffects with clear responsibilities
const UserProfile = ({ userId }) => {
  const [user, setUser] = useState(null);

  // Effect for fetching user data
  useEffect(() => {
    fetchUserById(userId).then(setUser);
  }, [userId]); // Only re-runs when userId changes

  // Separate effect for setting up subscriptions or event listeners
  useEffect(() => {
    const handleResize = () => {
      // Handle the resize event
    };

    window.addEventListener('resize', handleResize);

    // Cleanup function for this effect
    return () => window.removeEventListener('resize', handleResize);
  }, []); // Empty array means this effect runs once on mount and on unmount

  // ... component logic ...

  return (
    // ... JSX ...
  );
};
```

### Follow the "Rules of Hooks"

The three rules of hooks are:

- Hooks can only be called inside React function components.
- Hooks can only be called at the top level of a component.
- Hooks cannot be conditional.

Following the rules of hooks ensures that components have a stable and predictable execution by allowing React to correctly track and manage hook-related state and effects.

```jsx

// ❌ Conditionally calling the hook
const MyComponent = ({ condition }) => {
  const [name, setName] = useState('');
  
  if (name !== '') {
    useEffect(function persistForm() {
      localStorage.setItem('formData', name);
    });
  }
  
  // rest of component logic
};

// ✅ Following the rules of hooks
const MyComponent = ({ condition }) => {
  const [name, setName] = useState('');

  useEffect(function persistForm() {
    // 👍 We're not breaking the first rule anymore
    if (name !== '') {
      localStorage.setItem('formData', name);
    }
  });

  // rest of component logic
};
```

> This preference can be enforced with an existing ESLint rule in your project using the [eslint-plugin-react-hooks](https://github.com/facebook/react/tree/main/packages/eslint-plugin-react-hooks) plugin and the `react-hooks/rules-of-hooks` rule.

### Pass all hook dependencies

Passing all dependencies to hooks like `useEffect`, `useMemo` and others, is crucial for ensuring that the hook correctly reflects the state and props it depends on, preventing bugs related to stale closures.
It guarantees that the effect runs exactly when it should—after any of its dependencies change—aligning the component's behavior with React's design principles for hooks and state management.

```jsx
// ❌ the useEffect has a missing dependency, which could lead to bugs
const Timer = ({ someProp }) => {
  const [count, setCount] = useState(0);

  useEffect(() => {
    const interval = setInterval(() => {
      // Missing dependency on 'someProp'
      setCount((c) => c + someProp);
    }, 1000);

    return () => clearInterval(interval);
  }, []); // 'someProp' is not included as a dependency

  return <h1>{count}</h1>;
}

// ✅ All dependencies included, ensuring that the effect reruns 
// and the count state is up to date
const Timer = ({ someProp }) => {
  const [count, setCount] = useState(0);

  useEffect(() => {
    const interval = setInterval(() => {
      // 'someProp' is now correctly listed as a dependency
      setCount((c) => c + someProp);
    }, 1000);

    return () => clearInterval(interval);
  }, [someProp]); // 'someProp' is included in the dependency array

  return <h1>{count}</h1>;
}
```

> This preference can be enforced with an existing ESLint rule in your project using the [eslint-plugin-react-hooks](https://github.com/facebook/react/tree/main/packages/eslint-plugin-react-hooks) plugin and the `react-hooks/exhaustive-deps` rule.

## React with Typescript

### Use the component name as a prefix followed by `Props` for all component interfaces

```tsx
// ❌ Not clear whether this is a props interface or not
interface User {
  username: string;
  email: string;
  avatar: string;
}

// ✅ The interface is properly named
interface UserProfileProps {
  username: string;
  email: string;
  avatar: string;
}
```

### Keep component props interface in the component file

Keeping a component's props interface within the same file as the component ensures a clear and immediate reference for developers.

```tsx
// ❌ Passing the interface from another file 
import { UserFormProps } from './types'

const UserForm = ({ username, email }: UserFormProps) => {
  // rest of component logic
}

// ✅ The interface next to the component makes it easier to grasp
interface UserFormProps {
  username: string;
  email: string;
}

const UserForm = ({ username, email }: UserFormProps) => {
  // rest of component logic
}
```

> For more general TypeScript guidelines check the [Typescript guidelines and best practices](./typescript.md)

## Testing

### Follow the `Arrange Act Assert` test pattern

The Arrange-Act-Assert (AAA) pattern provides a clear structure for writing test cases. By consistently following this pattern, tests become more understandable and easier to modify, ensuring that each test is focused on a specific action and outcome.

```jsx
// ❌ Test without clear Arrange-Act-Assert structure
test('increments counter', () => {
  render(<Counter />);
  fireEvent.click(screen.getByText('Increment')); // Action without separation
  expect(screen.getByRole('contentinfo')).toHaveTextContent('1'); // Assertion mixed with arragement
});

// ✅ Test with clear Arrange-Act-Assert structure
test('increments counter', () => {
  // Arrange
  const { getByText, getByRole } = render(<Counter />);
  const counterButton = getByText('Increment');
  const contentInfo = getByRole('contentinfo')

  // Act
  fireEvent.click(counterButton);

  // Assert
  expect(contentInfo).toHaveTextContent('1');
});
```

### Don't rely on snapshot tests

Snapshot testing in React, while useful for catching unexpected changes, can often result in wasted time as developers may habitually update snapshots without thoroughly examining the changes.
They are not a substitute for explicit assertions that clarify what is being tested and provide specific information about failures.
Although snapshot tests can act as a good sanity check to indicate affected parts by code changes, they should not replace thorough, intentional tests that validate component behavior.
=======
### Table of Contents

# React guidelines and best practices
>>>>>>> 4c5a58af
<|MERGE_RESOLUTION|>--- conflicted
+++ resolved
@@ -1,4 +1,5 @@
-<<<<<<< HEAD
+### Table of Contents
+
 - [React guidelines and best practices](#react-guidelines-and-best-practices)
   - [Naming and file conventions](#naming-and-file-conventions)
     - [Components should use `.jsx` or `.tsx` file extension](#components-should-use-jsx-or-tsx-file-extension)
@@ -881,9 +882,4 @@
 
 Snapshot testing in React, while useful for catching unexpected changes, can often result in wasted time as developers may habitually update snapshots without thoroughly examining the changes.
 They are not a substitute for explicit assertions that clarify what is being tested and provide specific information about failures.
-Although snapshot tests can act as a good sanity check to indicate affected parts by code changes, they should not replace thorough, intentional tests that validate component behavior.
-=======
-### Table of Contents
-
-# React guidelines and best practices
->>>>>>> 4c5a58af
+Although snapshot tests can act as a good sanity check to indicate affected parts by code changes, they should not replace thorough, intentional tests that validate component behavior.